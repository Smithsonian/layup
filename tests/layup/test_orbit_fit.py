import os

import numpy as np
import pooch
import pytest
from numpy.testing import assert_equal

from layup.orbitfit import orbitfit_cli
from layup.routines import Observation, get_ephem, run_from_vector
from layup.utilities.data_utilities_for_tests import get_test_filepath
from layup.utilities.file_io.CSVReader import CSVDataReader


@pytest.mark.parametrize(
    "chunk_size, num_workers",
    [
        (100_000, 1),
        (20_000, 2),
    ],
)
def test_orbit_fit_cli(tmpdir, chunk_size, num_workers):
    """Test that the orbit_fit cli works for a small CSV file."""
    # Since the orbit_fit CLI outputs to the current working directory, we need to change to our temp directory
    os.chdir(tmpdir)
    output_file_stem = "test_output"
    temp_out_file = os.path.join(tmpdir, f"{output_file_stem}.csv")

    # Write an empty file to temp_out_file path to test the overwrite functionality
    with open(temp_out_file, "w") as f:
        f.write("")

    class FakeCliArgs:
        def __init__(self, force):
            self.ar_data_file_path = None
<<<<<<< HEAD
            self.overwrite = overwrite
            self.split_output = False
=======
            self.force = force
>>>>>>> 38f446d0

    with pytest.raises(FileExistsError):
        orbitfit_cli(
            input=get_test_filepath("4_random_mpc_ADES_provIDs_no_sats.csv"),
            input_file_format="ADES_csv",
            output_file_stem=output_file_stem,
            output_file_format="csv",
            chunk_size=chunk_size,
            num_workers=num_workers,
            cli_args=FakeCliArgs(force=False),
        )
    # Now run the orbit_fit cli with overwrite set to True
    orbitfit_cli(
        input=get_test_filepath("4_random_mpc_ADES_provIDs_no_sats.csv"),
        input_file_format="ADES_csv",
        output_file_stem=output_file_stem,
        output_file_format="csv",
        chunk_size=chunk_size,
        num_workers=num_workers,
        cli_args=FakeCliArgs(force=True),
    )

    # Verify the orbit fit produced an output file
    assert os.path.exists(temp_out_file)
    # Create a new CSV reader to read in our output file
    output_csv_reader = CSVDataReader(temp_out_file, "csv", primary_id_column_name="provID")
    output_data = output_csv_reader.read_rows()

    # Read the input data and get the provID column
    input_csv_reader = CSVDataReader(
        get_test_filepath("4_random_mpc_ADES_provIDs_no_sats.csv"), "csv", primary_id_column_name="provID"
    )
    input_data = input_csv_reader.read_rows()

    # Verify that the number of rows outputted orbit fit is the same as the number of unique provIDs in the input file
    # Note that the input file includes some rows without our provID column, so exclude the nans
    n_uniq_ids = sum([0 if np.isnan(id) else 1 for id in set(input_data["provID"])])
    assert_equal(len(output_data), n_uniq_ids)

    # Verify the columns in the output data
    expected_cols = [
        "provID",
        "csq",
        "ndof",
        "x",
        "y",
        "z",
        "xdot",
        "ydot",
        "zdot",
        "epochMJD_TDB",
        "niter",
        "method",
        "flag",
        "FORMAT",
        "cov_00",
        "cov_01",
        "cov_02",
        "cov_03",
        "cov_04",
        "cov_05",
        "cov_06",
        "cov_07",
        "cov_08",
        "cov_09",
        "cov_10",
        "cov_11",
        "cov_12",
        "cov_13",
        "cov_14",
        "cov_15",
        "cov_16",
        "cov_17",
        "cov_18",
        "cov_19",
        "cov_20",
        "cov_21",
        "cov_22",
        "cov_23",
        "cov_24",
        "cov_25",
        "cov_26",
        "cov_27",
        "cov_28",
        "cov_29",
        "cov_30",
        "cov_31",
        "cov_32",
        "cov_33",
        "cov_34",
        "cov_35",
    ]
    assert set(output_data.dtype.names) == set(expected_cols)

    # Verify that all of the output data is in the default BCART format
    assert np.all(output_data["FORMAT"] == "BCART")

    # For each row in the output data, check that there is a non-zero covariance matrix
    # if there was a successful fit
    for row in output_data:
        # Check that the covariance matrix is non-zero
        cov_matrix = np.array(
            [row[f"cov_0{i}"] for i in range(10)] + [row[f"cov_{i}"] for i in range(10, 36)]
        )
        # Check if the cov_matrix has any NaN values indicating a failed fit
        nan_mask = np.isnan(cov_matrix)
        if nan_mask.any():
            # If any values are NaN, all should be NaN
            assert np.all(nan_mask)
            # Since the fit failed, check that the flag is set to 1
            assert row["flag"] == 1
        else:
            # Since no values are NaN, check that the flag is set to 0
            assert row["flag"] == 0
            # Check that the covariance matrix is non-zero
            assert np.count_nonzero(cov_matrix) > 0


def test_orbit_fit_mixed_inputs():
    """Test that the orbit_fit cli works for a mixed input file."""
    # Since the orbit_fit CLI outputs to the current working directory, we need to change to our temp directory
    observations = []
    for i in range(20):
        if i % 2 == 0:
            obs = Observation.from_astrometry(
                ra=0.0 + (i / 100.0),
                dec=0.0,
                epoch=2460000.0 + i,
                observer_position=[0.0, 0.0, 0.0],
                observer_velocity=[0.0, 0.0, 0.0],
            )
        else:
            obs = Observation.from_streak(
                ra=0.0 + (i / 100.0),
                dec=0.0,
                ra_rate=1 / 100.0,
                dec_rate=0.0,
                epoch=2460000.0 + i,
                observer_position=[0.0, 0.0, 0.0],
                observer_velocity=[0.0, 0.0, 0.0],
            )
        observations.append(obs)

    result = run_from_vector(get_ephem(str(pooch.os_cache("layup"))), observations)

    assert result is not None<|MERGE_RESOLUTION|>--- conflicted
+++ resolved
@@ -32,12 +32,8 @@
     class FakeCliArgs:
         def __init__(self, force):
             self.ar_data_file_path = None
-<<<<<<< HEAD
-            self.overwrite = overwrite
             self.split_output = False
-=======
             self.force = force
->>>>>>> 38f446d0
 
     with pytest.raises(FileExistsError):
         orbitfit_cli(
