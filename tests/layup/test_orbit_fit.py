import os

import numpy as np
import pooch
import pytest
from numpy.testing import assert_equal

from layup.orbitfit import orbitfit_cli
from layup.routines import Observation, get_ephem, run_from_vector
from layup.utilities.data_utilities_for_tests import get_test_filepath
from layup.utilities.file_io.CSVReader import CSVDataReader


@pytest.mark.parametrize(
    "chunk_size, num_workers",
    [
        (100_000, 1),
        (20_000, 2),
    ],
)
def test_orbit_fit_cli(tmpdir, chunk_size, num_workers):
    """Test that the orbit_fit cli works for a small CSV file."""
    # Since the orbit_fit CLI outputs to the current working directory, we need to change to our temp directory
    os.chdir(tmpdir)
    output_file_stem = "test_output"
    temp_out_file = os.path.join(tmpdir, f"{output_file_stem}.csv")

    # Write an empty file to temp_out_file path to test the overwrite functionality
    with open(temp_out_file, "w") as f:
        f.write("")

    class FakeCliArgs:
        def __init__(self, force):
            self.ar_data_file_path = None
<<<<<<< HEAD
            self.primary_id_column_name = "provID"
=======
            self.separate_flagged = False
>>>>>>> 772ab9da
            self.force = force

    with pytest.raises(FileExistsError):
        orbitfit_cli(
            input=get_test_filepath("4_random_mpc_ADES_provIDs_no_sats.csv"),
            input_file_format="ADES_csv",
            output_file_stem=output_file_stem,
            output_file_format="csv",
            chunk_size=chunk_size,
            num_workers=num_workers,
            cli_args=FakeCliArgs(force=False),
        )
    # Now run the orbit_fit cli with overwrite set to True
    orbitfit_cli(
        input=get_test_filepath("4_random_mpc_ADES_provIDs_no_sats.csv"),
        input_file_format="ADES_csv",
        output_file_stem=output_file_stem,
        output_file_format="csv",
        chunk_size=chunk_size,
        num_workers=num_workers,
        cli_args=FakeCliArgs(force=True),
    )

    # Verify the orbit fit produced an output file
    assert os.path.exists(temp_out_file)
    # Create a new CSV reader to read in our output file
    output_csv_reader = CSVDataReader(temp_out_file, "csv", primary_id_column_name="provID")
    output_data = output_csv_reader.read_rows()

    # Read the input data and get the provID column
    input_csv_reader = CSVDataReader(
        get_test_filepath("4_random_mpc_ADES_provIDs_no_sats.csv"), "csv", primary_id_column_name="provID"
    )
    input_data = input_csv_reader.read_rows()

    # Verify that the number of rows outputted orbit fit is the same as the number of unique provIDs in the input file
    # Note that the input file includes some rows without our provID column, so exclude the nans
    n_uniq_ids = sum([0 if np.isnan(id) else 1 for id in set(input_data["provID"])])
    assert_equal(len(output_data), n_uniq_ids)

    # Verify the columns in the output data
    expected_cols = [
        "provID",
        "csq",
        "ndof",
        "x",
        "y",
        "z",
        "xdot",
        "ydot",
        "zdot",
        "epochMJD_TDB",
        "niter",
        "method",
        "flag",
        "FORMAT",
        "cov_00",
        "cov_01",
        "cov_02",
        "cov_03",
        "cov_04",
        "cov_05",
        "cov_06",
        "cov_07",
        "cov_08",
        "cov_09",
        "cov_10",
        "cov_11",
        "cov_12",
        "cov_13",
        "cov_14",
        "cov_15",
        "cov_16",
        "cov_17",
        "cov_18",
        "cov_19",
        "cov_20",
        "cov_21",
        "cov_22",
        "cov_23",
        "cov_24",
        "cov_25",
        "cov_26",
        "cov_27",
        "cov_28",
        "cov_29",
        "cov_30",
        "cov_31",
        "cov_32",
        "cov_33",
        "cov_34",
        "cov_35",
    ]
    assert set(output_data.dtype.names) == set(expected_cols)

    # Verify that all of the output data is in the default BCART format
    assert np.all(output_data["FORMAT"] == "BCART")

    # For each row in the output data, check that there is a non-zero covariance matrix
    # if there was a successful fit
    for row in output_data:
        # Check that the covariance matrix is non-zero
        cov_matrix = np.array(
            [row[f"cov_0{i}"] for i in range(10)] + [row[f"cov_{i}"] for i in range(10, 36)]
        )
        # Check if the cov_matrix has any NaN values indicating a failed fit
        nan_mask = np.isnan(cov_matrix)
        if nan_mask.any():
            # If any values are NaN, all should be NaN
            assert np.all(nan_mask)
            # Since the fit failed, check that the flag is set to 1
            assert row["flag"] == 1
        else:
            # Since no values are NaN, check that the flag is set to 0
            assert row["flag"] == 0
            # Check that the covariance matrix is non-zero
            assert np.count_nonzero(cov_matrix) > 0


def test_orbit_fit_mixed_inputs():
    """Test that the orbit_fit cli works for a mixed input file."""
    # Since the orbit_fit CLI outputs to the current working directory, we need to change to our temp directory
    observations = []
    for i in range(20):
        if i % 2 == 0:
            obs = Observation.from_astrometry(
                ra=0.0 + (i / 100.0),
                dec=0.0,
                epoch=2460000.0 + i,
                observer_position=[0.0, 0.0, 0.0],
                observer_velocity=[0.0, 0.0, 0.0],
            )
        else:
            obs = Observation.from_streak(
                ra=0.0 + (i / 100.0),
                dec=0.0,
                ra_rate=1 / 100.0,
                dec_rate=0.0,
                epoch=2460000.0 + i,
                observer_position=[0.0, 0.0, 0.0],
                observer_velocity=[0.0, 0.0, 0.0],
            )
        observations.append(obs)

    result = run_from_vector(get_ephem(str(pooch.os_cache("layup"))), observations)

    assert result is not None<|MERGE_RESOLUTION|>--- conflicted
+++ resolved
@@ -32,11 +32,8 @@
     class FakeCliArgs:
         def __init__(self, force):
             self.ar_data_file_path = None
-<<<<<<< HEAD
             self.primary_id_column_name = "provID"
-=======
             self.separate_flagged = False
->>>>>>> 772ab9da
             self.force = force
 
     with pytest.raises(FileExistsError):
