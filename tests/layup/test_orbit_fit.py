import os

import numpy as np
import pooch
import pytest
from numpy.testing import assert_equal

from layup.orbitfit import orbitfit, orbitfit_cli
from layup.routines import Observation, get_ephem, run_from_vector
from layup.utilities.data_processing_utilities import get_cov_columns, parse_cov, parse_fit_result
from layup.utilities.data_utilities_for_tests import get_test_filepath
from layup.utilities.file_io.CSVReader import CSVDataReader

OUTPUT_COL_PER_ORBIT_TYPE = {
    "BCART_EQ": ["x", "y", "z", "xdot", "ydot", "zdot"],
    "BCART": ["x", "y", "z", "xdot", "ydot", "zdot"],
    "CART": ["x", "y", "z", "xdot", "ydot", "zdot"],
    "COM": ["q", "inc", "node", "argPeri", "t_p_MJD_TDB"],
    "BCOM": ["q", "inc", "node", "argPeri", "t_p_MJD_TDB"],
    "KEP": ["a", "e", "inc", "node", "argPeri", "ma"],
    "BKEP": ["a", "e", "inc", "node", "argPeri", "ma"],
}


@pytest.mark.parametrize(
    "chunk_size, num_workers, output_orbit_format",
    [
        (100_000, 1, "BCART_EQ"),
        (100_000, 1, "COM"),
        (100_000, 1, "KEP"),
    ],
)
def test_orbit_fit_cli(tmpdir, chunk_size, num_workers, output_orbit_format):
    """Test that the orbit_fit cli works for a small CSV file."""
    # Since the orbit_fit CLI outputs to the current working directory, we need to change to our temp directory
    os.chdir(tmpdir)
    guess_file_stem = "test_guess"
    temp_guess_file = os.path.join(tmpdir, f"{guess_file_stem}.csv")
    temp_out_file = "test_output"

    test_input_filepath = get_test_filepath("4_random_mpc_ADES_provIDs_no_sats.csv")

    class FakeCliArgs:
        def __init__(self, g=None):
            self.ar_data_file_path = None
            self.primary_id_column_name = "provID"
            self.separate_flagged = False
            self.force = False
            self.debias = False
            self.weight_data = False
            self.g = g  # Command line argument for initial guesses file
            self.output_orbit_format = output_orbit_format

    # Now run the orbit_fit cli with overwrite set to True
    orbitfit_cli(
        input=test_input_filepath,
        input_file_format="ADES_csv",
        output_file_stem=guess_file_stem,  # Our first run will create our initial guess file
        output_file_format="csv",
        chunk_size=chunk_size,
        num_workers=num_workers,
        cli_args=FakeCliArgs(),
    )

    # Verify the orbit fit produced an output file
    assert os.path.exists(temp_guess_file)

    # Get output of guess file
    # Create a new CSV reader to read in our output file
    guess_csv_reader = CSVDataReader(temp_guess_file, "csv", primary_id_column_name="provID")
    guess_data = guess_csv_reader.read_rows()
    # Verify that the the appropriate orbit fit columns are in the output data
    for col in ["flag", "csq", "ndof", "niter", "method"]:
        assert col in guess_data.dtype.names

    # Use the output of our first orbit fit as the initial guesses for our
    # final orbit fit run
    orbitfit_cli(
        input=test_input_filepath,
        input_file_format="ADES_csv",
        output_file_stem=temp_out_file,
        output_file_format="csv",
        chunk_size=chunk_size,
        num_workers=num_workers,
        cli_args=FakeCliArgs(
            g=temp_guess_file,  # Use our first run for the initial guesses
        ),
    )

    # Verify the orbit fit produced an output file
    assert os.path.exists(temp_out_file + ".csv")
    # Create a new CSV reader to read in our output file
    output_csv_reader = CSVDataReader(temp_out_file + ".csv", "csv", primary_id_column_name="provID")
    output_data = output_csv_reader.read_rows()

    # Read the input data and get the provID column
    input_csv_reader = CSVDataReader(
        test_input_filepath,
        "csv",
        primary_id_column_name="provID",
    )
    input_data = input_csv_reader.read_rows()

    # Verify that the number of rows outputted orbit fit is the same as the number of unique provIDs in the input file
    # Note that the input file includes some rows without our provID column, so exclude the nans
    n_uniq_ids = sum([1 if id else 0 for id in set(input_data["provID"])])
    assert_equal(len(output_data), n_uniq_ids)

    # Verify the columns in the output data
    expected_cols = [
        "provID",
        "csq",
        "ndof",
        "epochMJD_TDB",
        "niter",
        "method",
        "flag",
        "FORMAT",
    ] + get_cov_columns()
    assert_equal(0, len(set(expected_cols) - set(output_data.dtype.names)))

    # 222222 only has one data point and 333333 has a datapoint before 1801, both should output flag = -1
    assert all(np.isin(output_data["provID"][output_data["flag"] == -1], ["222222", "333333"]))
    # Verify that all of the output data is in the requested output format for flag == 0 and is nan for flag !=0
    assert np.all(output_data["FORMAT"][output_data["flag"] == 0] == output_orbit_format)
    assert np.all(output_data["FORMAT"][output_data["flag"] != 0] == "NONE")

    # For each row in the output data, check that there is a non-NaN covariance matrix
    # and orbital parameters if there was a successful fit
    for row in output_data:
        # Check that the covariance matrix has populated values.
        cov_matrix = parse_cov(row)
        # Check if the cov_matrix has any NaN values indicating a failed fit
        nan_mask = np.isnan(cov_matrix)
        if nan_mask.any():
            # If any values are NaN, all should be NaN
            assert np.all(nan_mask)
<<<<<<< HEAD
            # Since the fit failed, check that the flag is set to a non-zero value
            assert row["flag"] != 0
=======
            # Since the fit failed, check that the flag is set to 1 or -1
            assert row["flag"] == 1 or row["flag"] == -1
            for col in OUTPUT_COL_PER_ORBIT_TYPE[output_orbit_format]:
                # Check that the expected orbit format elements are not populated
                assert np.isnan(row[col])
            assert np.isnan(row["epochMJD_TDB"])
>>>>>>> 2bf65b21
        else:
            # Since no values are NaN, check that the flag is set to 0
            assert row["flag"] == 0
            # Check that the covariance matrix is non-zero
            assert np.count_nonzero(cov_matrix) > 0
            # Check that the expected orbit format elements are populated
            for col in OUTPUT_COL_PER_ORBIT_TYPE[output_orbit_format]:
                assert not np.isnan(row[col])
            assert not np.isnan(row["epochMJD_TDB"])


def test_orbit_fit_mixed_inputs():
    """Test that the orbit_fit cli works for a mixed input file."""
    # Since the orbit_fit CLI outputs to the current working directory, we need to change to our temp directory
    observations = []
    for i in range(20):
        if i % 2 == 0:
            obs = Observation.from_astrometry(
                ra=0.0 + (i / 100.0),
                dec=0.0,
                epoch=2460000.0 + i,
                observer_position=[0.0, 0.0, 0.0],
                observer_velocity=[0.0, 0.0, 0.0],
            )
        else:
            obs = Observation.from_streak(
                ra=0.0 + (i / 100.0),
                dec=0.0,
                ra_rate=1 / 100.0,
                dec_rate=0.0,
                epoch=2460000.0 + i,
                observer_position=[0.0, 0.0, 0.0],
                observer_velocity=[0.0, 0.0, 0.0],
            )
        observations.append(obs)

    result = run_from_vector(get_ephem(str(pooch.os_cache("layup"))), observations)

    assert result is not None


def test_orbitfit_result_parsing():
    """Perform a simple orbit fit and check that we can parse the results back correctly."""

    input_data = CSVDataReader(
        get_test_filepath("1_random_mpc_ADES_provIDs_no_sats_micro.csv"),
        "csv",
        primary_id_column_name="provID",
    ).read_rows()

    fitted_orbits = orbitfit(
        input_data,
        cache_dir=None,
    )

    for row in fitted_orbits:
        fit_res = parse_fit_result(row)
        if row["flag"] == 0:
            # Test that our parsed rows has the correct values.
            assert fit_res.csq == row["csq"]
            assert fit_res.ndof == row["ndof"]
            assert fit_res.state == [
                row["x"],
                row["y"],
                row["z"],
                row["xdot"],
                row["ydot"],
                row["zdot"],
            ]
            # Note that the fit result is in JD_TDB
            assert fit_res.epoch == row["epochMJD_TDB"] + 2400000.5
            assert fit_res.niter == row["niter"]

            # Check our flattened covariance matrix against each covariance matrix column in the results.
            for i, col in enumerate(get_cov_columns()):
                assert fit_res.cov[i] == row[col]<|MERGE_RESOLUTION|>--- conflicted
+++ resolved
@@ -135,17 +135,12 @@
         if nan_mask.any():
             # If any values are NaN, all should be NaN
             assert np.all(nan_mask)
-<<<<<<< HEAD
             # Since the fit failed, check that the flag is set to a non-zero value
             assert row["flag"] != 0
-=======
-            # Since the fit failed, check that the flag is set to 1 or -1
-            assert row["flag"] == 1 or row["flag"] == -1
             for col in OUTPUT_COL_PER_ORBIT_TYPE[output_orbit_format]:
                 # Check that the expected orbit format elements are not populated
                 assert np.isnan(row[col])
             assert np.isnan(row["epochMJD_TDB"])
->>>>>>> 2bf65b21
         else:
             # Since no values are NaN, check that the flag is set to 0
             assert row["flag"] == 0
