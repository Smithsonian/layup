import math
import os

import numpy as np
import pooch
import pytest
from numpy.testing import assert_equal

from layup.orbitfit import orbitfit, orbitfit_cli
from layup.routines import Observation, get_ephem, run_from_vector
from layup.utilities.data_processing_utilities import parse_fit_result
from layup.utilities.data_utilities_for_tests import get_test_filepath
from layup.utilities.file_io.CSVReader import CSVDataReader


@pytest.mark.parametrize(
    "chunk_size, num_workers",
    [
        (100_000, 1),
        (20_000, 2),
    ],
)
def test_orbit_fit_cli(tmpdir, chunk_size, num_workers):
    """Test that the orbit_fit cli works for a small CSV file."""
    # Since the orbit_fit CLI outputs to the current working directory, we need to change to our temp directory
    os.chdir(tmpdir)
<<<<<<< HEAD
    guess_file_stem = "test_guess"
    temp_guess_file = os.path.join(tmpdir, f"{guess_file_stem}.csv")
    output_file_stem = "test_output"
    temp_out_file = os.path.join(tmpdir, f"{output_file_stem}.csv")
=======
    temp_out_file = "test_output"
>>>>>>> d96edbf2

    # Write an empty file to temp_out_file path to test the overwrite functionality
    with open(temp_guess_file, "w") as f:
        f.write("")

    class FakeCliArgs:
        def __init__(self, force=False, g=None):
            self.ar_data_file_path = None
            self.primary_id_column_name = "provID"
            self.separate_flagged = False
            self.force = force
            self.g = g  # Command line argument for initial guesses file

<<<<<<< HEAD
    with pytest.raises(FileExistsError):
        orbitfit_cli(
            input=get_test_filepath("4_random_mpc_ADES_provIDs_no_sats.csv"),
            input_file_format="ADES_csv",
            output_file_stem=guess_file_stem,  # Our first run will create our initial guess file
            output_file_format="csv",
            chunk_size=chunk_size,
            num_workers=num_workers,
            cli_args=FakeCliArgs(force=False),
        )
=======
>>>>>>> d96edbf2
    # Now run the orbit_fit cli with overwrite set to True
    orbitfit_cli(
        input=get_test_filepath("4_random_mpc_ADES_provIDs_no_sats.csv"),
        input_file_format="ADES_csv",
<<<<<<< HEAD
        output_file_stem=guess_file_stem,  # Our first run will create our initial guess file
=======
        output_file_stem=temp_out_file,
>>>>>>> d96edbf2
        output_file_format="csv",
        chunk_size=chunk_size,
        num_workers=num_workers,
        cli_args=FakeCliArgs(force=True),
    )

    # Use the output of our first orbit fit as the initial guesses for our
    # final orbit fit run
    orbitfit_cli(
        input=get_test_filepath("4_random_mpc_ADES_provIDs_no_sats.csv"),
        input_file_format="ADES_csv",
        output_file_stem=output_file_stem,
        output_file_format="csv",
        chunk_size=chunk_size,
        num_workers=num_workers,
        cli_args=FakeCliArgs(
            force=True,
            g=temp_guess_file,  # Use our first run for the initial guesses
        ),
    )

    # Verify the orbit fit produced an output file
    assert os.path.exists(temp_out_file)
    # Create a new CSV reader to read in our output file
    output_csv_reader = CSVDataReader(temp_out_file + ".csv", "csv", primary_id_column_name="provID")
    output_data = output_csv_reader.read_rows()

    # Read the input data and get the provID column
    input_csv_reader = CSVDataReader(
        get_test_filepath("4_random_mpc_ADES_provIDs_no_sats.csv"), "csv", primary_id_column_name="provID"
    )
    input_data = input_csv_reader.read_rows()

    # Verify that the number of rows outputted orbit fit is the same as the number of unique provIDs in the input file
    # Note that the input file includes some rows without our provID column, so exclude the nans
    n_uniq_ids = sum([0 if np.isnan(id) else 1 for id in set(input_data["provID"])])
    assert_equal(len(output_data), n_uniq_ids)

    # Verify the columns in the output data
    expected_cols = [
        "provID",
        "csq",
        "ndof",
        "x",
        "y",
        "z",
        "xdot",
        "ydot",
        "zdot",
        "epochMJD_TDB",
        "niter",
        "method",
        "flag",
        "FORMAT",
        "cov_00",
        "cov_01",
        "cov_02",
        "cov_03",
        "cov_04",
        "cov_05",
        "cov_06",
        "cov_07",
        "cov_08",
        "cov_09",
        "cov_10",
        "cov_11",
        "cov_12",
        "cov_13",
        "cov_14",
        "cov_15",
        "cov_16",
        "cov_17",
        "cov_18",
        "cov_19",
        "cov_20",
        "cov_21",
        "cov_22",
        "cov_23",
        "cov_24",
        "cov_25",
        "cov_26",
        "cov_27",
        "cov_28",
        "cov_29",
        "cov_30",
        "cov_31",
        "cov_32",
        "cov_33",
        "cov_34",
        "cov_35",
    ]
    assert set(output_data.dtype.names) == set(expected_cols)

    # Verify that all of the output data is in the default BCART format for flag == 0 and is nan for flag !=0
    assert np.all(output_data["FORMAT"][output_data["flag"] == 0] == "BCART")
    for i in np.arange(len(output_data["FORMAT"][output_data["flag"] != 0])):
        assert math.isnan(output_data["FORMAT"][output_data["flag"] != 0][i])

    # For each row in the output data, check that there is a non-zero covariance matrix
    # if there was a successful fit
    for row in output_data:
        # Check that the covariance matrix is non-zero
        cov_matrix = np.array(
            [row[f"cov_0{i}"] for i in range(10)] + [row[f"cov_{i}"] for i in range(10, 36)]
        )
        # Check if the cov_matrix has any NaN values indicating a failed fit
        nan_mask = np.isnan(cov_matrix)
        if nan_mask.any():
            # If any values are NaN, all should be NaN
            assert np.all(nan_mask)
            # Since the fit failed, check that the flag is set to 1
            assert row["flag"] == 1
        else:
            # Since no values are NaN, check that the flag is set to 0
            assert row["flag"] == 0
            # Check that the covariance matrix is non-zero
            assert np.count_nonzero(cov_matrix) > 0


def test_orbit_fit_mixed_inputs():
    """Test that the orbit_fit cli works for a mixed input file."""
    # Since the orbit_fit CLI outputs to the current working directory, we need to change to our temp directory
    observations = []
    for i in range(20):
        if i % 2 == 0:
            obs = Observation.from_astrometry(
                ra=0.0 + (i / 100.0),
                dec=0.0,
                epoch=2460000.0 + i,
                observer_position=[0.0, 0.0, 0.0],
                observer_velocity=[0.0, 0.0, 0.0],
            )
        else:
            obs = Observation.from_streak(
                ra=0.0 + (i / 100.0),
                dec=0.0,
                ra_rate=1 / 100.0,
                dec_rate=0.0,
                epoch=2460000.0 + i,
                observer_position=[0.0, 0.0, 0.0],
                observer_velocity=[0.0, 0.0, 0.0],
            )
        observations.append(obs)

    result = run_from_vector(get_ephem(str(pooch.os_cache("layup"))), observations)

    assert result is not None


def test_orbitfit_result_parsing():
    """Perform a simple orbit fit and check that we can parse the results back correctly."""

    input_data = CSVDataReader(
        get_test_filepath("4_random_mpc_ADES_provIDs_no_sats.csv"), "csv", primary_id_column_name="provID"
    ).read_rows()

    fitted_orbits = orbitfit(
        input_data,
        cache_dir=None,
    )

    for row in fitted_orbits:
        fit_res = parse_fit_result(row)
        if row["flag"] == 0:
            # Test that our parsed rows has the correct values.
            assert fit_res.csq == row["csq"]
            assert fit_res.ndof == row["ndof"]
            assert fit_res.state == [
                row["x"],
                row["y"],
                row["z"],
                row["xdot"],
                row["ydot"],
                row["zdot"],
            ]
            # Note that the fit result is in JD_TDB
            assert fit_res.epoch == row["epochMJD_TDB"] + 2400000.5
            assert fit_res.niter == row["niter"]

            # Check our flattened covariance matrix against each covariance matrix column in the results.
            for i in range(36):
                cov_col_name = f"cov_0{i}" if i < 10 else f"cov_{i}"
                assert fit_res.cov[i] == row[cov_col_name]<|MERGE_RESOLUTION|>--- conflicted
+++ resolved
@@ -24,72 +24,47 @@
     """Test that the orbit_fit cli works for a small CSV file."""
     # Since the orbit_fit CLI outputs to the current working directory, we need to change to our temp directory
     os.chdir(tmpdir)
-<<<<<<< HEAD
     guess_file_stem = "test_guess"
     temp_guess_file = os.path.join(tmpdir, f"{guess_file_stem}.csv")
-    output_file_stem = "test_output"
-    temp_out_file = os.path.join(tmpdir, f"{output_file_stem}.csv")
-=======
     temp_out_file = "test_output"
->>>>>>> d96edbf2
-
-    # Write an empty file to temp_out_file path to test the overwrite functionality
-    with open(temp_guess_file, "w") as f:
-        f.write("")
 
     class FakeCliArgs:
-        def __init__(self, force=False, g=None):
+        def __init__(self, g=None):
             self.ar_data_file_path = None
             self.primary_id_column_name = "provID"
             self.separate_flagged = False
-            self.force = force
             self.g = g  # Command line argument for initial guesses file
 
-<<<<<<< HEAD
-    with pytest.raises(FileExistsError):
-        orbitfit_cli(
-            input=get_test_filepath("4_random_mpc_ADES_provIDs_no_sats.csv"),
-            input_file_format="ADES_csv",
-            output_file_stem=guess_file_stem,  # Our first run will create our initial guess file
-            output_file_format="csv",
-            chunk_size=chunk_size,
-            num_workers=num_workers,
-            cli_args=FakeCliArgs(force=False),
-        )
-=======
->>>>>>> d96edbf2
     # Now run the orbit_fit cli with overwrite set to True
     orbitfit_cli(
         input=get_test_filepath("4_random_mpc_ADES_provIDs_no_sats.csv"),
         input_file_format="ADES_csv",
-<<<<<<< HEAD
         output_file_stem=guess_file_stem,  # Our first run will create our initial guess file
-=======
-        output_file_stem=temp_out_file,
->>>>>>> d96edbf2
         output_file_format="csv",
         chunk_size=chunk_size,
         num_workers=num_workers,
-        cli_args=FakeCliArgs(force=True),
-    )
+        cli_args=FakeCliArgs(),
+    )
+
+    # Verify the orbit fit produced an output file
+    assert os.path.exists(temp_guess_file)
 
     # Use the output of our first orbit fit as the initial guesses for our
     # final orbit fit run
     orbitfit_cli(
         input=get_test_filepath("4_random_mpc_ADES_provIDs_no_sats.csv"),
         input_file_format="ADES_csv",
-        output_file_stem=output_file_stem,
+        output_file_stem=temp_out_file,
         output_file_format="csv",
         chunk_size=chunk_size,
         num_workers=num_workers,
         cli_args=FakeCliArgs(
-            force=True,
             g=temp_guess_file,  # Use our first run for the initial guesses
         ),
     )
 
     # Verify the orbit fit produced an output file
-    assert os.path.exists(temp_out_file)
+    assert os.path.exists(temp_out_file + ".csv")
     # Create a new CSV reader to read in our output file
     output_csv_reader = CSVDataReader(temp_out_file + ".csv", "csv", primary_id_column_name="provID")
     output_data = output_csv_reader.read_rows()
