--- conflicted
+++ resolved
@@ -2,15 +2,10 @@
 # The `layup predict` subcommand implementation
 #
 import argparse
-<<<<<<< HEAD
 import logging
-from datetime import UTC, datetime
+from datetime import datetime
 from pathlib import Path
 
-=======
-from pathlib import Path
-from layup_cmdline.layupargumentparser import LayupArgumentParser
->>>>>>> 9a23d6c0
 import astropy.units as u
 
 from layup_cmdline.layupargumentparser import LayupArgumentParser
@@ -231,22 +226,16 @@
 
 def execute(args):
     import re
-<<<<<<< HEAD
-=======
+    import sys
+
+    import astropy.units as u
+    import pooch
+
     from layup.predict import predict_cli
     from layup.utilities.bootstrap_utilties.download_utilities import download_files_if_missing
     from layup.utilities.cli_utilities import warn_or_remove_file
-    from layup.utilities.file_access_utils import find_file_or_exit, find_directory_or_exit
+    from layup.utilities.file_access_utils import find_directory_or_exit, find_file_or_exit
     from layup.utilities.layup_configs import LayupConfigs
->>>>>>> 9a23d6c0
-    import sys
-
-    import astropy.units as u
-    import pooch
-
-    from layup.predict import predict_cli
-    from layup.utilities.cli_utilities import warn_or_remove_file
-    from layup.utilities.file_access_utils import find_directory_or_exit, find_file_or_exit
 
     # check input exists
     find_file_or_exit(args.input, "input")
