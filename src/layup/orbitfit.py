import logging
import os
from argparse import Namespace
from pathlib import Path
from typing import Literal, Optional

import numpy as np
import pooch
import spiceypy as spice
from numpy.lib import recfunctions as rfn

from layup.routines import Observation, get_ephem, run_from_vector, run_from_vector_with_initial_guess
from layup.utilities.data_processing_utilities import LayupObservatory, parse_fit_result, process_data_by_id
from layup.utilities.datetime_conversions import convert_tdb_date_to_julian_date
from layup.utilities.file_io import CSVDataReader, HDF5DataReader, Obs80DataReader
from layup.utilities.file_io.file_output import write_csv, write_hdf5

logger = logging.getLogger(__name__)

INPUT_FORMAT_READERS = {
    "MPC80col": (Obs80DataReader, None),
    "ADES_csv": (CSVDataReader, "csv"),
    "ADES_psv": (CSVDataReader, "psv"),
    "ADES_xml": (None, None),
    "ADES_hdf5": (HDF5DataReader, None),
}


def _get_result_dtypes(primary_id_column_name: str):
    """Helper function to create the result dtype with the correct primary ID column name."""
    # Define a structured dtype to match the OrbfitResult fields
    return np.dtype(
        [
            (primary_id_column_name, "O"),  # Object ID
            ("csq", "f8"),  # Chi-square value
            ("ndof", "i4"),  # Number of degrees of freedom
            ("x", "f8"),  # The first of 6 state vector elements
            ("y", "f8"),
            ("z", "f8"),
            ("xdot", "f8"),
            ("ydot", "f8"),
            ("zdot", "f8"),  # The last of 6 state vector elements
            ("epochMJD_TDB", "f8"),  # Epoch
            ("niter", "i4"),  # Number of iterations
            ("method", "O"),  # Method used for orbit fitting
            ("flag", "i4"),  # Single-character flag indicating success of the fit
            ("FORMAT", "O"),  # Orbit format
        ]
        + [(f"cov_0{i}", "f8") for i in range(10)]  # Flat covariance matrix (first 10 elements)
        + [(f"cov_{i}", "f8") for i in range(10, 36)]  # Flat covariance matrix (remaining 26 elements)
    )


def _orbitfit(data, cache_dir: str, primary_id_column_name: str, initial_guess=None, sort_array: bool = True):
    """This function will contain all of the calls to the c++ code that will
    calculate an orbit given a set of observations. Note that all observations
    should correspond to the same object.

    This is function that is passed to the parallelizer.

    Parameters
    ----------
    data : numpy structured array
        The object data to derive an orbit for
    cache_dir : str
        The directory where the required orbital files are stored
    primary_id_column_name : str
        The name of the primary identifier column for the objects.
    initial_guess : numpy structured array
        Optional guess data to use for the orbit fit. Default is None.
    sort_array : bool
        Whether to sort the observations by obstime before processing. Default is True.
    """
    _RESULT_DTYPES = _get_result_dtypes(primary_id_column_name)
    if len(data) == 0:
        return np.array([], dtype=_RESULT_DTYPES)

<<<<<<< HEAD
    # sort the observations by the obstime if specified by the user

    if sort_array:
        data = np.sort(data, order="obstime", kind="mergesort")

    # Convert the astrometry data to a list of Observations
    # Reminder to label the units.  Within an Observation struct,
    # and internal to the C++ code in general, we are using
    # radians.
    observations = [
        Observation.from_astrometry_with_id(
            d["provID"],
            d["ra"] * np.pi / 180.0,
            d["dec"] * np.pi / 180.0,
            convert_tdb_date_to_julian_date(d["obstime"], cache_dir),  # Convert obstime to JD TDB
            [d["x"], d["y"], d["z"]],  # Barycentric position
            [d["vx"], d["vy"], d["vz"]],  # Barycentric velocity
        )
        for d in data
    ]
=======
    if primary_id_column_name not in data.dtype.names:
        raise ValueError(f"Column {primary_id_column_name} not found in requested data to orbit fit.")
    if initial_guess is not None:
        if primary_id_column_name not in initial_guess.dtype.names:
            raise ValueError(f"Column {primary_id_column_name} not found in intial guess data to orbit fit.")
        # Filter the initial guess data to only include the row for this current object.
        initial_guess = initial_guess[
            initial_guess[primary_id_column_name] == data[primary_id_column_name][0]
        ]
        if len(initial_guess) == 0:
            raise ValueError(
                f"Initial guess data does not contain any rows for {primary_id_column_name} = {data[primary_id_column_name][0]}"
            )
        if initial_guess["flag"] != 0:
            logger.debug("Initial guess data is from a failed run. Using default initial guess.")
            initial_guess = None

    if _is_valid_data(data):  # checks data being supplied to c ++ code is valid
        # sort the observations by the obstime if specified by the user
        if sort_array:
            data = np.sort(data, order="obstime", kind="mergesort")
        # Convert the astrometry data to a list of Observations
        # Reminder to label the units.  Within an Observation struct,
        # and internal to the C++ code in general, we are using
        # radians.
        observations = [
            Observation.from_astrometry(
                d["ra"] * np.pi / 180.0,
                d["dec"] * np.pi / 180.0,
                convert_tdb_date_to_julian_date(d["obstime"], cache_dir),  # Convert obstime to JD TDB
                [d["x"], d["y"], d["z"]],  # Barycentric position
                [d["vx"], d["vy"], d["vz"]],  # Barycentric velocity
            )
            for d in data
        ]
>>>>>>> 28ec6e89

        # if cache_dir is not provided, use the default os_cache
        if cache_dir is None:
            kernels_loc = str(pooch.os_cache("layup"))
        else:
            kernels_loc = str(cache_dir)

        # Perform the orbit fitting
        if initial_guess is None or initial_guess["flag"] != 0:
            res = run_from_vector(get_ephem(kernels_loc), observations)
        else:
            guess_to_use = parse_fit_result(initial_guess)
            res = run_from_vector_with_initial_guess(get_ephem(kernels_loc), guess_to_use, observations)
        # Populate our output structured array with the orbit fit results
        success = res.flag == 0
        cov_matrix = tuple(res.cov[i] for i in range(36)) if success else (np.nan,) * 36
        output = np.array(
            [
                (
                    data[primary_id_column_name][0],
                    (res.csq if success else np.nan),
                    res.ndof,
                )
                + (tuple(res.state[i] for i in range(6)) if success else (np.nan,) * 6)  # Flat state vector
                + (
                    ((res.epoch - 2400000.5) if success else np.nan),
                    res.niter,
                    res.method,
                    res.flag,
                    ("BCART" if success else np.nan),  # The base format returned by the C++ code
                )
                + cov_matrix  # Flat covariance matrix
            ],
            dtype=_RESULT_DTYPES,
        )
    else:
        output = np.array(
            [
                (
                    data[primary_id_column_name][0],
                    np.nan,  # csq
                    0,  # ndof
                )
                + (np.nan,) * 6  # Flat state vector
                + (
                    np.nan,  # epoch
                    0,  # niter
                    np.nan,  # method
                    -1,  # flag
                    np.nan,  # format
                )
                + (np.nan,) * 36  # Flat covariance matrix
            ],
            dtype=_RESULT_DTYPES,
        )

    return output


def orbitfit(data, cache_dir: str, initial_guess=None, num_workers=1, primary_id_column_name="provID"):
    """This is the function that you would call interactively. i.e. from a notebook

    Parameters
    ----------
    data : numpy structured array
        The object data to derive an orbit for
    cache_dir : str
        The directory where the required orbital files are stored
    initial_guess : numpy structured array
        Optional initial guess data to use for the orbit fit. Default is None.
    num_workers : int
        The number of workers to use for parallel processing. Default is 1
    primary_id_column_name : str
        The name of the primary identifier column for the objects. Default is "provID".
    """

    layup_observatory = LayupObservatory()

    # The units of et are seconds (from J2000). This new column is used by
    # data_processing_utilities.obscodes_to_barycentric.
    et_col = np.array([spice.str2et(row["obstime"]) for row in data], dtype="<f8")
    data = rfn.append_fields(data, "et", et_col, usemask=False, asrecarray=True)

    pos_vel = layup_observatory.obscodes_to_barycentric(data)
    data = rfn.merge_arrays([data, pos_vel], flatten=True, asrecarray=True, usemask=False)

    return process_data_by_id(
        data,
        num_workers,
        _orbitfit,
        cache_dir=cache_dir,
        primary_id_column_name=primary_id_column_name,
        initial_guess=initial_guess,
    )


def orbitfit_cli(
    input: str,
    input_file_format: Literal["MPC80col", "ADES_csv", "ADES_psv", "ADES_xml", "ADES_hdf5"],
    output_file_stem: str,
    output_file_format: Literal["csv", "hdf5"] = "csv",
    chunk_size: int = 10_000,
    num_workers: int = -1,
    cli_args: Optional[Namespace] = None,
):
    """This is the function that is called from the command line

    Parameters
    ----------
    input : str
        Path to the input data file.
    input_file_format : Literal[MPC80col, ADES_csv, ADES_psv, ADES_xml, ADES_hdf5]
        The format of the input data file.
    output_file_stem : str
        The stem of the output file.
    output_file_format : Literal[csv, hdf5] optional (default="csv")
        The format of the output file. Must be one of: "csv", "hdf5"
    num_workers : int, optional (default=-1)
        The number of workers to use for parallel processing of the individual
        chunk. If -1, the number of workers will be set to the number of CPUs on
        the system. The default is 1 worker.
    cli_args : argparse.Namespace, optional (default=None)
        The argparse object that was created when running from the CLI.
    """

    if cli_args is not None:
        cache_dir = cli_args.ar_data_file_path
        guess_file = Path(cli_args.g) if cli_args.g is not None else None
    else:
        cache_dir = None
        guess_file = None

    _primary_id_column_name = cli_args.primary_id_column_name

    input_file = Path(input)
    if output_file_format == "csv":
        output_file = Path(f"{output_file_stem}.{output_file_format.lower()}")
    else:
        output_file = (
            Path(f"{output_file_stem}")
            if output_file_stem.endswith(".h5")
            else Path(f"{output_file_stem}.h5")
        )
    output_directory = output_file.parent.resolve()

    # If splitting the output has been requested, then we'll create a second output
    # file with "_flagged" appended to the stem. i.e. if the user provided "output.h5
    # then the flagged output will be "output_flagged.h5".
    if cli_args.separate_flagged:
        output_file_stem_flagged = output_file_stem
        if output_file_format == "csv":
            output_file_flagged = Path(f"{output_file_stem_flagged}_flagged.{output_file_format.lower()}")
        else:
            output_file_stem_parts = output_file_stem_flagged.split(".")
            if len(output_file_stem_parts) > 1:
                output_file_stem_flagged = output_file_stem_parts[0] + "_flagged." + output_file_stem_parts[1]
            else:
                output_file_stem_flagged = output_file_stem_flagged + "_flagged"

            output_file_flagged = (
                Path(f"{output_file_stem_flagged}")
                if output_file_stem_flagged.endswith(".h5")
                else Path(f"{output_file_stem_flagged}.h5")
            )

    if num_workers < 0:
        num_workers = os.cpu_count()

    # Check that input file exists
    if not input_file.exists():
        logger.error(f"Input file {input_file} does not exist")

    # Check that output directory exists
    if not output_directory.exists():
        logger.error(f"Output directory {output_directory} does not exist")

    # Check that chunk size is a positive integer
    if not isinstance(chunk_size, int) or chunk_size <= 0:
        logger.error("Chunk size must be a positive integer")

    # Check that the file format is valid
    if output_file_format.lower() not in ["csv", "hdf5"]:
        logger.error("File format must be 'csv' or 'hdf5'")

    reader_class, separator = INPUT_FORMAT_READERS[input_file_format]
    if reader_class is None:
        logger.error(f"File format {input_file_format} is not supported")

    reader = reader_class(input_file, primary_id_column_name=_primary_id_column_name, sep=separator)
    if guess_file is not None:
        # Check that the guess file exists
        if not guess_file.exists():
            logger.error(f"Guess file {guess_file} does not exist")
            raise FileNotFoundError(f"Guess file {guess_file} does not exist")
        # Check that the guess file is not the same path as the input file
        if os.path.abspath(guess_file) == os.path.abspath(input_file):
            logger.error("Guess file cannot be the same as the input file")
            raise ValueError("Guess file cannot be the same as the input file")
        # Set up our initial guess file reader. Assumes a matching file format and primary id column name
        # as the input file.
        guess_reader = reader_class(guess_file, primary_id_column_name=_primary_id_column_name, sep=separator)

    chunks = _create_chunks(reader, chunk_size)

    for chunk in chunks:
        data = reader.read_objects(chunk)
        initial_guess = None
        if guess_file is not None:
            # Get the guesses for all the objects in the current chunk.
            initial_guess = guess_reader.read_objects(chunk)

        logger.info(f"Processing {len(data)} rows for {chunk}")

        fit_orbits = orbitfit(
            data,
            cache_dir=cache_dir,
            initial_guess=initial_guess,
            num_workers=num_workers,
            primary_id_column_name=_primary_id_column_name,
        )

        if cli_args.separate_flagged:
            # Split the results into two files: one for successful fits and one for failed fits
            success_mask = fit_orbits["flag"] == 0
            fit_orbits_success = fit_orbits[success_mask]
            fit_orbits_failed = fit_orbits[~success_mask]

            if output_file_format == "hdf5":
                if len(fit_orbits_success) > 0:
                    write_hdf5(fit_orbits_success, output_file, key="data")

                if len(fit_orbits_failed) > 0:
                    write_hdf5(
                        fit_orbits_failed[[_primary_id_column_name, "method", "flag"]],
                        output_file_flagged,
                        key="data",
                    )
            else:  # csv output format
                if len(fit_orbits_success) > 0:
                    write_csv(fit_orbits_success, output_file)

                if len(fit_orbits_failed) > 0:
                    write_csv(
                        fit_orbits_failed[[_primary_id_column_name, "method", "flag"]], output_file_flagged
                    )

        else:  # All results go to a single output file
            if output_file_format == "hdf5":
                write_hdf5(fit_orbits, output_file, key="data")
            else:
                write_csv(fit_orbits, output_file)

    print(f"Data has been written to {output_file}")


def _create_chunks(reader, chunk_size):
    """For a given reader create a list of lists of object ids such that the total
    number of entries in the file for all object ids in a given list, will be
    less than the chunk size.

    Parameters
    ----------
    reader : ObjectDataReader
        The file reader object for the input file
    chunk_size : int
        The maximum number of rows to be included in a single list of ids

    Returns
    -------
    chunks : list[list[object ids]]
        A list of lists of object ids that can be passed to the reader's read_objects
        method.
    """
    # Force the reader to build the id table and id count dictionary
    reader._build_id_map()

    # Find all object ids with more rows than the max allowed number of rows.
    exceeds_id_list = []
    for k, v in reader.obj_id_counts.items():
        if v > chunk_size:
            exceeds_id_list.append(k)

    # Log an error if the any of the objects have more rows than the chunk size
    if exceeds_id_list:
        logger.error("The following objects have more rows than the max allowed number of rows.")
        for k in exceeds_id_list:
            logger.error(f"Object id {k} has {reader.obj_id_counts[k]} rows")
        raise ValueError("At least one object has more rows than the max allowed number of rows.")

    chunks = []
    obj_ids_in_chunk = []
    accumulator = 0

    # Loop over the object id counts dictionary
    for k, v in reader.obj_id_counts.items():
        # Check if the chunk size is exceeded, if so, save the current chunk and start a new chunk
        if accumulator + v > chunk_size:
            chunks.append(obj_ids_in_chunk)
            obj_ids_in_chunk = []
            accumulator = 0

        # Increase the accumulator and add the object id to the current chunk
        accumulator += v
        obj_ids_in_chunk.append(k)

    # Add the last chunk if it is not empty
    if obj_ids_in_chunk:
        chunks.append(obj_ids_in_chunk)

    return chunks


def _is_valid_data(data):
    """
    Check if the input data contains all valid values.

    Parameters
    ----------
    data : numpy structured array
        The object data to validate.

    Returns
    -------
    bool
        True if the data is valid, False otherwise.
    """
    valid_conditions = [
        len(data) >= 3,
        np.all(data["et"] >= 0),
        np.all(is_numeric(data["ra"])),
        np.all(is_numeric(data["dec"])),
        np.all(is_numeric(data["x"])),
        np.all(is_numeric(data["y"])),
        np.all(is_numeric(data["z"])),
        np.all(is_numeric(data["vx"])),
        np.all(is_numeric(data["vy"])),
        np.all(is_numeric(data["vz"])),
    ]
    return all(valid_conditions)


def is_numeric(obj):  # checks object is numeric by checking object has all required attributes
    attrs = ["__add__", "__sub__", "__mul__", "__truediv__", "__pow__"]
    return all(hasattr(obj, attr) for attr in attrs)<|MERGE_RESOLUTION|>--- conflicted
+++ resolved
@@ -75,28 +75,6 @@
     if len(data) == 0:
         return np.array([], dtype=_RESULT_DTYPES)
 
-<<<<<<< HEAD
-    # sort the observations by the obstime if specified by the user
-
-    if sort_array:
-        data = np.sort(data, order="obstime", kind="mergesort")
-
-    # Convert the astrometry data to a list of Observations
-    # Reminder to label the units.  Within an Observation struct,
-    # and internal to the C++ code in general, we are using
-    # radians.
-    observations = [
-        Observation.from_astrometry_with_id(
-            d["provID"],
-            d["ra"] * np.pi / 180.0,
-            d["dec"] * np.pi / 180.0,
-            convert_tdb_date_to_julian_date(d["obstime"], cache_dir),  # Convert obstime to JD TDB
-            [d["x"], d["y"], d["z"]],  # Barycentric position
-            [d["vx"], d["vy"], d["vz"]],  # Barycentric velocity
-        )
-        for d in data
-    ]
-=======
     if primary_id_column_name not in data.dtype.names:
         raise ValueError(f"Column {primary_id_column_name} not found in requested data to orbit fit.")
     if initial_guess is not None:
@@ -118,12 +96,14 @@
         # sort the observations by the obstime if specified by the user
         if sort_array:
             data = np.sort(data, order="obstime", kind="mergesort")
+
         # Convert the astrometry data to a list of Observations
         # Reminder to label the units.  Within an Observation struct,
         # and internal to the C++ code in general, we are using
         # radians.
         observations = [
-            Observation.from_astrometry(
+            Observation.from_astrometry_with_id(
+                str(d["provID"]),
                 d["ra"] * np.pi / 180.0,
                 d["dec"] * np.pi / 180.0,
                 convert_tdb_date_to_julian_date(d["obstime"], cache_dir),  # Convert obstime to JD TDB
@@ -132,7 +112,6 @@
             )
             for d in data
         ]
->>>>>>> 28ec6e89
 
         # if cache_dir is not provided, use the default os_cache
         if cache_dir is None:
