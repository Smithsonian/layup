--- conflicted
+++ resolved
@@ -72,13 +72,9 @@
         Whether to sort the observations by obstime before processing. Default is True.
     """
     _RESULT_DTYPES = _get_result_dtypes(primary_id_column_name)
-
-<<<<<<< HEAD
-    # temporary - we should remove when in full production mode
-    print(data[primary_id_column_name][0])
-
     if len(data) == 0:
         return np.array([], dtype=_RESULT_DTYPES)
+
     if primary_id_column_name not in data.dtype.names:
         raise ValueError(f"Column {primary_id_column_name} not found in requested data to orbit fit.")
     if initial_guess is not None:
@@ -96,27 +92,7 @@
             logger.debug("Initial guess data is from a failed run. Using default initial guess.")
             initial_guess = None
 
-    # sort the observations by the obstime if specified by the user
-    if sort_array:
-        data = np.sort(data, order="obstime", kind="mergesort")
-
-    # Convert the astrometry data to a list of Observations
-    # Reminder to label the units.  Within an Observation struct,
-    # and internal to the C++ code in general, we are using
-    # radians.
-    observations = [
-        Observation.from_astrometry(
-            d["ra"] * np.pi / 180.0,
-            d["dec"] * np.pi / 180.0,
-            convert_tdb_date_to_julian_date(d["obstime"], cache_dir),  # Convert obstime to JD TDB
-            [d["x"], d["y"], d["z"]],  # Barycentric position
-            [d["vx"], d["vy"], d["vz"]],  # Barycentric velocity
-        )
-        for d in data
-    ]
-=======
     if _is_valid_data(data):  # checks data being supplied to c ++ code is valid
-
         # sort the observations by the obstime if specified by the user
         if sort_array:
             data = np.sort(data, order="obstime", kind="mergesort")
@@ -134,7 +110,6 @@
             )
             for d in data
         ]
->>>>>>> d93d4e31
 
         # if cache_dir is not provided, use the default os_cache
         if cache_dir is None:
@@ -143,14 +118,18 @@
             kernels_loc = str(cache_dir)
 
         # Perform the orbit fitting
-        res = run_from_vector(get_ephem(kernels_loc), observations)
+        if initial_guess is None or initial_guess["flag"] != 0:
+            res = run_from_vector(get_ephem(kernels_loc), observations)
+        else:
+            guess_to_use = parse_fit_result(initial_guess)
+            res = run_from_vector_with_initial_guess(get_ephem(kernels_loc), guess_to_use, observations)
         # Populate our output structured array with the orbit fit results
         success = res.flag == 0
         cov_matrix = tuple(res.cov[i] for i in range(36)) if success else (np.nan,) * 36
         output = np.array(
             [
                 (
-                    data["provID"][0],
+                    data[primary_id_column_name][0],
                     (res.csq if success else np.nan),
                     res.ndof,
                 )
@@ -167,19 +146,10 @@
             dtype=_RESULT_DTYPES,
         )
     else:
-
-<<<<<<< HEAD
-    # Perform the orbit fitting
-    if initial_guess is None or initial_guess["flag"] != 0:
-        res = run_from_vector(get_ephem(kernels_loc), observations)
-    else:
-        guess_to_use = parse_fit_result(initial_guess)
-        res = run_from_vector_with_initial_guess(get_ephem(kernels_loc), guess_to_use, observations)
-=======
         output = np.array(
             [
                 (
-                    data["provID"][0],
+                    data[primary_id_column_name][0],
                     np.nan,  # csq
                     0,  # ndof
                 )
@@ -195,7 +165,6 @@
             ],
             dtype=_RESULT_DTYPES,
         )
->>>>>>> d93d4e31
 
     return output
 
