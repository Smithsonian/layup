--- conflicted
+++ resolved
@@ -71,7 +71,7 @@
     """
     _RESULT_DTYPES = _get_result_dtypes(primary_id_column_name)
 
-<<<<<<< HEAD
+
     if _is_valid_data(data):  # checks data being supplied to c ++ code is valid
 
         # sort the observations by the obstime if specified by the user
@@ -91,18 +91,7 @@
             )
             for d in data
         ]
-=======
-    # temporary - we should remove when in full production mode
-    print(data[primary_id_column_name][0])
-
-    if len(data) == 0:
-        return np.array([], dtype=_RESULT_DTYPES)
-
-    # sort the observations by the obstime if specified by the user
-
-    if sort_array:
-        data = np.sort(data, order="obstime", kind="mergesort")
->>>>>>> 99392b85
+
 
         # if cache_dir is not provided, use the default os_cache
         if cache_dir is None:
@@ -135,7 +124,7 @@
             dtype=_RESULT_DTYPES,
         )
     else:
-<<<<<<< HEAD
+
         output = np.array(
             [
                 (
@@ -156,35 +145,7 @@
             dtype=_RESULT_DTYPES,
         )
 
-=======
-        kernels_loc = str(cache_dir)
-
-    # Perform the orbit fitting
-    res = run_from_vector(get_ephem(kernels_loc), observations)
-
-    # Populate our output structured array with the orbit fit results
-    success = res.flag == 0
-    cov_matrix = tuple(res.cov[i] for i in range(36)) if success else (np.nan,) * 36
-    output = np.array(
-        [
-            (
-                data[primary_id_column_name][0],
-                (res.csq if success else np.nan),
-                res.ndof,
-            )
-            + (tuple(res.state[i] for i in range(6)) if success else (np.nan,) * 6)  # Flat state vector
-            + (
-                ((res.epoch - 2400000.5) if success else np.nan),
-                res.niter,
-                res.method,
-                res.flag,
-                ("BCART" if success else np.nan),  # The base format returned by the C++ code
-            )
-            + cov_matrix  # Flat covariance matrix
-        ],
-        dtype=_RESULT_DTYPES,
-    )
->>>>>>> 99392b85
+
     return output
 
 
