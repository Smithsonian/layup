--- conflicted
+++ resolved
@@ -52,11 +52,14 @@
     )
 
 
-<<<<<<< HEAD
-def _orbitfit(data, cache_dir: str, primary_id_column_name: str, bias_dict: dict, sort_array: bool = True):
-=======
-def _orbitfit(data, cache_dir: str, primary_id_column_name: str, initial_guess=None, sort_array: bool = True):
->>>>>>> 28ec6e89
+def _orbitfit(
+    data,
+    cache_dir: str,
+    primary_id_column_name: str,
+    initial_guess=None,
+    bias_dict: dict = None,
+    sort_array: bool = True,
+):
     """This function will contain all of the calls to the c++ code that will
     calculate an orbit given a set of observations. Note that all observations
     should correspond to the same object.
@@ -71,13 +74,10 @@
         The directory where the required orbital files are stored
     primary_id_column_name : str
         The name of the primary identifier column for the objects.
-<<<<<<< HEAD
+    initial_guess : numpy structured array
+        Optional guess data to use for the orbit fit. Default is None.
     bias_dict : dict
         A dictionary containing bias corrections for different catalogs.
-=======
-    initial_guess : numpy structured array
-        Optional guess data to use for the orbit fit. Default is None.
->>>>>>> 28ec6e89
     sort_array : bool
         Whether to sort the observations by obstime before processing. Default is True.
     """
@@ -85,46 +85,6 @@
     if len(data) == 0:
         return np.array([], dtype=_RESULT_DTYPES)
 
-<<<<<<< HEAD
-    # sort the observations by the obstime if specified by the user
-
-    if sort_array:
-        data = np.sort(data, order="obstime", kind="mergesort")
-
-    # Accommodate occultation measurements. These measurements are implied when
-    # the "ra" and "dec" columns are None. In this case, we will use the "starra"
-    # and "stardec" columns.
-    for d in data:
-        if d["ra"] is None or d["dec"] is None:
-            d["ra"] = d["starra"] + d["deltra"] / np.cos(d["stardec"])
-            d["dec"] = d["stardec"] + d["deltadec"]
-
-    # bias_dict will be a dictionary when the debias flag is set to True.
-    if bias_dict is not None:
-        for d in data:
-            d["ra"], d["dec"] = debias(
-                ra=d["ra"],
-                dec=d["dec"],
-                epoch=d["obstime"],  #! Is there any change needed here?
-                catalog=d["astcat"],
-                bias_dict=bias_dict,
-            )
-
-    # Convert the astrometry data to a list of Observations
-    # Reminder to label the units.  Within an Observation struct,
-    # and internal to the C++ code in general, we are using
-    # radians.
-    observations = [
-        Observation.from_astrometry(
-            d["ra"] * np.pi / 180.0,
-            d["dec"] * np.pi / 180.0,
-            convert_tdb_date_to_julian_date(d["obstime"], cache_dir),  # Convert obstime to JD TDB
-            [d["x"], d["y"], d["z"]],  # Barycentric position
-            [d["vx"], d["vy"], d["vz"]],  # Barycentric velocity
-        )
-        for d in data
-    ]
-=======
     if primary_id_column_name not in data.dtype.names:
         raise ValueError(f"Column {primary_id_column_name} not found in requested data to orbit fit.")
     if initial_guess is not None:
@@ -160,7 +120,40 @@
             )
             for d in data
         ]
->>>>>>> 28ec6e89
+
+        # Accommodate occultation measurements. These measurements are implied when
+        # the "ra" and "dec" columns are None. In this case, we will use the "starra"
+        # and "stardec" columns.
+        for d in data:
+            if d["ra"] is None or d["dec"] is None:
+                d["ra"] = d["starra"] + d["deltra"] / np.cos(d["stardec"])
+                d["dec"] = d["stardec"] + d["deltadec"]
+
+        # bias_dict will be a dictionary when the debias flag is set to True.
+        if bias_dict is not None:
+            for d in data:
+                d["ra"], d["dec"] = debias(
+                    ra=d["ra"],
+                    dec=d["dec"],
+                    epoch=d["obstime"],  #! Is there any change needed here?
+                    catalog=d["astcat"],
+                    bias_dict=bias_dict,
+                )
+
+        # Convert the astrometry data to a list of Observations
+        # Reminder to label the units.  Within an Observation struct,
+        # and internal to the C++ code in general, we are using
+        # radians.
+        observations = [
+            Observation.from_astrometry(
+                d["ra"] * np.pi / 180.0,
+                d["dec"] * np.pi / 180.0,
+                convert_tdb_date_to_julian_date(d["obstime"], cache_dir),  # Convert obstime to JD TDB
+                [d["x"], d["y"], d["z"]],  # Barycentric position
+                [d["vx"], d["vy"], d["vz"]],  # Barycentric velocity
+            )
+            for d in data
+        ]
 
         # if cache_dir is not provided, use the default os_cache
         if cache_dir is None:
@@ -220,11 +213,9 @@
     return output
 
 
-<<<<<<< HEAD
-def orbitfit(data, cache_dir: str, num_workers=1, primary_id_column_name="provID", debias=False):
-=======
-def orbitfit(data, cache_dir: str, initial_guess=None, num_workers=1, primary_id_column_name="provID"):
->>>>>>> 28ec6e89
+def orbitfit(
+    data, cache_dir: str, initial_guess=None, num_workers=1, primary_id_column_name="provID", debias=False
+):
     """This is the function that you would call interactively. i.e. from a notebook
 
     Parameters
@@ -261,15 +252,10 @@
         data,
         num_workers,
         _orbitfit,
-<<<<<<< HEAD
         primary_id_column_name=primary_id_column_name,
         cache_dir=cache_dir,
+        initial_guess=initial_guess,
         bias_dict=bias_dict,
-=======
-        cache_dir=cache_dir,
-        primary_id_column_name=primary_id_column_name,
-        initial_guess=initial_guess,
->>>>>>> 28ec6e89
     )
 
 
@@ -304,19 +290,14 @@
 
     if cli_args is not None:
         cache_dir = cli_args.ar_data_file_path
-<<<<<<< HEAD
         overwrite = cli_args.force
         debias = cli_args.debias
+        guess_file = Path(cli_args.g) if cli_args.g is not None else None
     else:
         cache_dir = None
         overwrite = False
         debias = False
-=======
-        guess_file = Path(cli_args.g) if cli_args.g is not None else None
-    else:
-        cache_dir = None
         guess_file = None
->>>>>>> 28ec6e89
 
     _primary_id_column_name = cli_args.primary_id_column_name
 
