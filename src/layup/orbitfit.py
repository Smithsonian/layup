--- conflicted
+++ resolved
@@ -174,9 +174,6 @@
         The argparse object that was created when running from the CLI.
     """
 
-<<<<<<< HEAD
-    _primary_id_column_name = cli_args.primary_id_column_name
-=======
     if cli_args is not None:
         cache_dir = cli_args.ar_data_file_path
         overwrite = cli_args.force
@@ -184,8 +181,7 @@
         cache_dir = None
         overwrite = False
 
-    _primary_id_column_name = "provID"
->>>>>>> 772ab9da
+    _primary_id_column_name = cli_args.primary_id_column_name
 
     input_file = Path(input)
     if output_file_format == "csv":
