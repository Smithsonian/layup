import logging
import os
from argparse import Namespace
from pathlib import Path
from typing import Literal, Optional

import numpy as np
import pooch
import spiceypy as spice
from numpy.lib import recfunctions as rfn

from layup.routines import Observation, get_ephem, run_from_vector
from layup.utilities.data_processing_utilities import LayupObservatory, process_data_by_id
from layup.utilities.datetime_conversions import convert_tdb_date_to_julian_date
from layup.utilities.file_io import CSVDataReader, HDF5DataReader, Obs80DataReader
from layup.utilities.file_io.file_output import write_csv, write_hdf5

logger = logging.getLogger(__name__)

INPUT_FORMAT_READERS = {
    "MPC80col": (Obs80DataReader, None),
    "ADES_csv": (CSVDataReader, "csv"),
    "ADES_psv": (CSVDataReader, "psv"),
    "ADES_xml": (None, None),
    "ADES_hdf5": (HDF5DataReader, None),
}


def _get_result_dtypes(primary_id_column_name: str):
    """Helper function to create the result dtype with the correct primary ID column name."""
    # Define a structured dtype to match the OrbfitResult fields
    return np.dtype(
        [
            (primary_id_column_name, "O"),  # Object ID
            ("csq", "f8"),  # Chi-square value
            ("ndof", "i4"),  # Number of degrees of freedom
            ("x", "f8"),  # The first of 6 state vector elements
            ("y", "f8"),
            ("z", "f8"),
            ("xdot", "f8"),
            ("ydot", "f8"),
            ("zdot", "f8"),  # The last of 6 state vector elements
            ("epochMJD_TDB", "f8"),  # Epoch
            ("niter", "i4"),  # Number of iterations
            ("method", "O"),  # Method used for orbit fitting
            ("flag", "i4"),  # Single-character flag indicating success of the fit
            ("FORMAT", "O"),  # Orbit format
        ]
        + [(f"cov_0{i}", "f8") for i in range(10)]  # Flat covariance matrix (first 10 elements)
        + [(f"cov_{i}", "f8") for i in range(10, 36)]  # Flat covariance matrix (remaining 26 elements)
    )

<<<<<<< HEAD

def _orbitfit(data, cache_dir: str, primary_id_column_name: str):
=======
def _orbitfit(data, cache_dir: str, sort_array=True):
>>>>>>> 1a69834d
    """This function will contain all of the calls to the c++ code that will
    calculate an orbit given a set of observations. Note that all observations
    should correspond to the same object.

    This is function that is passed to the parallelizer.

    Parameters
    ----------
    data : numpy structured array
        The object data to derive an orbit for
    cache_dir : str
        The directory where the required orbital files are stored
    """
<<<<<<< HEAD
    _RESULT_DTYPES = _get_result_dtypes(primary_id_column_name)
=======

    # temporary - we should remove when in full production mode

    print(data["provID"][0])

>>>>>>> 1a69834d
    if len(data) == 0:
        return np.array([], dtype=_RESULT_DTYPES)

    # sort the observations by the obstime if specified by the user

    if sort_array:
        data = np.sort(data, order="obstime", kind="mergesort")

    # Convert the astrometry data to a list of Observations
    # Reminder to label the units.  Within an Observation struct,
    # and internal to the C++ code in general, we are using
    # radians.
    observations = [
        Observation.from_astrometry(
            d["ra"] * np.pi / 180.0,
            d["dec"] * np.pi / 180.0,
            convert_tdb_date_to_julian_date(d["obstime"], cache_dir),  # Convert obstime to JD TDB
            [d["x"], d["y"], d["z"]],  # Barycentric position
            [d["vx"], d["vy"], d["vz"]],  # Barycentric velocity
        )
        for d in data
    ]

    # if cache_dir is not provided, use the default os_cache
    if cache_dir is None:
        kernels_loc = str(pooch.os_cache("layup"))
    else:
        kernels_loc = str(cache_dir)

    # Perform the orbit fitting
    res = run_from_vector(get_ephem(kernels_loc), observations)

    # Populate our output structured array with the orbit fit results
    success = res.flag == 0
    cov_matrix = tuple(res.cov[i] for i in range(36)) if success else (np.nan,) * 36
    output = np.array(
        [
            (
<<<<<<< HEAD
                data[primary_id_column_name][0],
                res.csq,
=======
                data["provID"][0],
                (res.csq if success else np.nan),
>>>>>>> 1a69834d
                res.ndof,
            )
            + (tuple(res.state[i] for i in range(6)) if success else (np.nan,) * 6)  # Flat state vector
            + (
                ((res.epoch - 2400000.5) if success else np.nan),
                res.niter,
                res.method,
                res.flag,
                ("BCART" if success else np.nan),  # The base format returned by the C++ code
            )
            + cov_matrix  # Flat covariance matrix
        ],
        dtype=_RESULT_DTYPES,
    )
    return output


def orbitfit(data, cache_dir: str, num_workers=1, primary_id_column_name="provID"):
    """This is the function that you would call interactively. i.e. from a notebook

    Parameters
    ----------
    data : numpy structured array
        The object data to derive an orbit for
    cache_dir : str
        The directory where the required orbital files are stored
    num_workers : int
        The number of workers to use for parallel processing. Default is 1
    primary_id_column_name : str
        The name of the primary identifier column for the objects. Default is "provID".
    """

    layup_observatory = LayupObservatory()

    # The units of et are seconds (from J2000). This new column is used by
    # data_processing_utilities.obscodes_to_barycentric.
    et_col = np.array([spice.str2et(row["obstime"]) for row in data], dtype="<f8")
    data = rfn.append_fields(data, "et", et_col, usemask=False, asrecarray=True)

    pos_vel = layup_observatory.obscodes_to_barycentric(data)
    data = rfn.merge_arrays([data, pos_vel], flatten=True, asrecarray=True, usemask=False)

    return process_data_by_id(
        data, num_workers, _orbitfit, primary_id_column_name=primary_id_column_name, cache_dir=cache_dir
    )


def orbitfit_cli(
    input: str,
    input_file_format: Literal["MPC80col", "ADES_csv", "ADES_psv", "ADES_xml", "ADES_hdf5"],
    output_file_stem: str,
    output_file_format: Literal["csv", "hdf5"] = "csv",
    chunk_size: int = 10_000,
    num_workers: int = -1,
    cli_args: Optional[Namespace] = None,
):
    """This is the function that is called from the command line

    Parameters
    ----------
    input : str
        Path to the input data file.
    input_file_format : Literal[MPC80col, ADES_csv, ADES_psv, ADES_xml, ADES_hdf5]
        The format of the input data file.
    output_file_stem : str
        The stem of the output file.
    output_file_format : Literal[csv, hdf5] optional (default="csv")
        The format of the output file. Must be one of: "csv", "hdf5"
    num_workers : int, optional (default=-1)
        The number of workers to use for parallel processing of the individual
        chunk. If -1, the number of workers will be set to the number of CPUs on
        the system. The default is 1 worker.
    cli_args : argparse.Namespace, optional (default=None)
        The argparse object that was created when running from the CLI.
    """

    if cli_args is not None:
        cache_dir = cli_args.ar_data_file_path
        overwrite = cli_args.force
    else:
        cache_dir = None
        overwrite = False

    _primary_id_column_name = cli_args.primary_id_column_name

    input_file = Path(input)
    if output_file_format == "csv":
        output_file = Path(f"{output_file_stem}.{output_file_format.lower()}")
    else:
        output_file = (
            Path(f"{output_file_stem}")
            if output_file_stem.endswith(".h5")
            else Path(f"{output_file_stem}.h5")
        )
    output_directory = output_file.parent.resolve()

    # If splitting the output has been requested, then we'll create a second output
    # file with "_flagged" appended to the stem. i.e. if the user provided "output.h5
    # then the flagged output will be "output_flagged.h5".
    if cli_args.separate_flagged:
        output_file_stem_flagged = output_file_stem
        if output_file_format == "csv":
            output_file_flagged = Path(f"{output_file_stem_flagged}_flagged.{output_file_format.lower()}")
        else:
            output_file_stem_parts = output_file_stem_flagged.split(".")
            if len(output_file_stem_parts) > 1:
                output_file_stem_flagged = output_file_stem_parts[0] + "_flagged." + output_file_stem_parts[1]
            else:
                output_file_stem_flagged = output_file_stem_flagged + "_flagged"

            output_file_flagged = (
                Path(f"{output_file_stem_flagged}")
                if output_file_stem_flagged.endswith(".h5")
                else Path(f"{output_file_stem_flagged}.h5")
            )

        if output_file_flagged.exists() and not overwrite:
            logger.error(f"Output flagged file {output_file_flagged} already exists")
            raise FileExistsError(f"Output flagged file {output_file_flagged} already exists")

    if num_workers < 0:
        num_workers = os.cpu_count()

    # Check that input file exists
    if not input_file.exists():
        logger.error(f"Input file {input_file} does not exist")

    # Check that output directory exists
    if not output_directory.exists():
        logger.error(f"Output directory {output_directory} does not exist")

    # Check that chunk size is a positive integer
    if not isinstance(chunk_size, int) or chunk_size <= 0:
        logger.error("Chunk size must be a positive integer")

    # Check that the file format is valid
    if output_file_format.lower() not in ["csv", "hdf5"]:
        logger.error("File format must be 'csv' or 'hdf5'")

    reader_class, separator = INPUT_FORMAT_READERS[input_file_format]
    if reader_class is None:
        logger.error(f"File format {input_file_format} is not supported")

    reader = reader_class(input_file, primary_id_column_name=_primary_id_column_name, sep=separator)

    chunks = _create_chunks(reader, chunk_size)

    first_write = True  # Flag to check if this is the first write to the output file
    for chunk in chunks:
        data = reader.read_objects(chunk)

        logger.info(f"Processing {len(data)} rows for {chunk}")

        fit_orbits = orbitfit(
            data,
            cache_dir=cache_dir,
            num_workers=num_workers,
            primary_id_column_name=_primary_id_column_name,
        )

        # Before writing our first chunk, check if the output file already exists.
        if first_write and os.path.exists(output_file):
            if overwrite:
                logger.warning(f"Output file {output_file} already exists. Overwriting.")
                os.remove(output_file)
                if cli_args.separate_flagged and os.path.exists(output_file_flagged):
                    logger.warning(f"Output file {output_file_flagged} already exists. Overwriting.")
                    os.remove(output_file_flagged)
            else:
                logger.error(f"Output file {output_file} already exists")
                raise FileExistsError(f"Output file {output_file} already exists")
            first_write = False

        if cli_args.separate_flagged:
            # Split the results into two files: one for successful fits and one for failed fits
            success_mask = fit_orbits["flag"] == 0
            fit_orbits_success = fit_orbits[success_mask]
            fit_orbits_failed = fit_orbits[~success_mask]

            if output_file_format == "hdf5":
                if len(fit_orbits_success) > 0:
                    write_hdf5(fit_orbits_success, output_file, key="data")

                if len(fit_orbits_failed) > 0:
                    write_hdf5(
                        fit_orbits_failed[[_primary_id_column_name, "method", "flag"]],
                        output_file_flagged,
                        key="data",
                    )
            else:  # csv output format
                if len(fit_orbits_success) > 0:
                    write_csv(fit_orbits_success, output_file)

                if len(fit_orbits_failed) > 0:
                    write_csv(
                        fit_orbits_failed[[_primary_id_column_name, "method", "flag"]], output_file_flagged
                    )

        else:  # All results go to a single output file
            if output_file_format == "hdf5":
                write_hdf5(fit_orbits, output_file, key="data")
            else:
                write_csv(fit_orbits, output_file)

    print(f"Data has been written to {output_file}")


def _create_chunks(reader, chunk_size):
    """For a given reader create a list of lists of object ids such that the total
    number of entries in the file for all object ids in a given list, will be
    less than the chunk size.

    Parameters
    ----------
    reader : ObjectDataReader
        The file reader object for the input file
    chunk_size : int
        The maximum number of rows to be included in a single list of ids

    Returns
    -------
    chunks : list[list[object ids]]
        A list of lists of object ids that can be passed to the reader's read_objects
        method.
    """
    # Force the reader to build the id table and id count dictionary
    reader._build_id_map()

    # Find all object ids with more rows than the max allowed number of rows.
    exceeds_id_list = []
    for k, v in reader.obj_id_counts.items():
        if v > chunk_size:
            exceeds_id_list.append(k)

    # Log an error if the any of the objects have more rows than the chunk size
    if exceeds_id_list:
        logger.error("The following objects have more rows than the max allowed number of rows.")
        for k in exceeds_id_list:
            logger.error(f"Object id {k} has {reader.obj_id_counts[k]} rows")
        raise ValueError("At least one object has more rows than the max allowed number of rows.")

    chunks = []
    obj_ids_in_chunk = []
    accumulator = 0

    # Loop over the object id counts dictionary
    for k, v in reader.obj_id_counts.items():
        # Check if the chunk size is exceeded, if so, save the current chunk and start a new chunk
        if accumulator + v > chunk_size:
            chunks.append(obj_ids_in_chunk)
            obj_ids_in_chunk = []
            accumulator = 0

        # Increase the accumulator and add the object id to the current chunk
        accumulator += v
        obj_ids_in_chunk.append(k)

    # Add the last chunk if it is not empty
    if obj_ids_in_chunk:
        chunks.append(obj_ids_in_chunk)

    return chunks<|MERGE_RESOLUTION|>--- conflicted
+++ resolved
@@ -50,12 +50,8 @@
         + [(f"cov_{i}", "f8") for i in range(10, 36)]  # Flat covariance matrix (remaining 26 elements)
     )
 
-<<<<<<< HEAD
-
-def _orbitfit(data, cache_dir: str, primary_id_column_name: str):
-=======
-def _orbitfit(data, cache_dir: str, sort_array=True):
->>>>>>> 1a69834d
+
+def _orbitfit(data, cache_dir: str, primary_id_column_name: str, sort_array: bool = True):
     """This function will contain all of the calls to the c++ code that will
     calculate an orbit given a set of observations. Note that all observations
     should correspond to the same object.
@@ -68,16 +64,16 @@
         The object data to derive an orbit for
     cache_dir : str
         The directory where the required orbital files are stored
+    primary_id_column_name : str
+        The name of the primary identifier column for the objects.
+    sort_array : bool
+        Whether to sort the observations by obstime before processing. Default is True.
     """
-<<<<<<< HEAD
     _RESULT_DTYPES = _get_result_dtypes(primary_id_column_name)
-=======
 
     # temporary - we should remove when in full production mode
-
     print(data["provID"][0])
 
->>>>>>> 1a69834d
     if len(data) == 0:
         return np.array([], dtype=_RESULT_DTYPES)
 
@@ -116,13 +112,8 @@
     output = np.array(
         [
             (
-<<<<<<< HEAD
                 data[primary_id_column_name][0],
-                res.csq,
-=======
-                data["provID"][0],
                 (res.csq if success else np.nan),
->>>>>>> 1a69834d
                 res.ndof,
             )
             + (tuple(res.state[i] for i in range(6)) if success else (np.nan,) * 6)  # Flat state vector
