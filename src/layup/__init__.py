--- conflicted
+++ resolved
@@ -1,4 +1,3 @@
-<<<<<<< HEAD
 import os
 from sys import platform
 from pathlib import Path
@@ -23,11 +22,9 @@
     os.symlink(rebound_lib_path, rebound_sym_path_linux)
 if not os.path.isfile(rebound_sym_path_osx):
     os.symlink(rebound_lib_path, rebound_sym_path_osx)
-=======
 try:
     from ._version import version as __version__
     from ._version import version_tuple
 except ImportError:
     __version__ = "unknown version"
-    version_tuple = (0, 0, "unknown version")
->>>>>>> 38068ddb
+    version_tuple = (0, 0, "unknown version")