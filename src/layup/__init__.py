--- conflicted
+++ resolved
@@ -1,4 +1,3 @@
-<<<<<<< HEAD
 import os
 from sys import platform
 
@@ -18,10 +17,4 @@
         ld_lib_path = os.environ["LD_LIBRARY_PATH"]
         os.environ["LD_LIBRARY_PATH"] = ld_lib_path + ":" + root_dir
     else:
-        os.environ["LD_LIBRARY_PATH"] = root_dir
-
-from .example_module import greetings, meaning
-
-__all__ = ["greetings", "meaning"]
-=======
->>>>>>> cdf78f20
+        os.environ["LD_LIBRARY_PATH"] = root_dir