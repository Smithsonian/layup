from concurrent.futures import ProcessPoolExecutor
import numpy as np

from layup.utilities.layup_configs import LayupConfigs
from sorcha.ephemeris.simulation_geometry import barycentricObservatoryRates
from sorcha.ephemeris.simulation_parsing import Observatory as SorchaObservatory
from sorcha.ephemeris.simulation_setup import furnish_spiceypy
import spiceypy as spice

""" A module for utilities useful for processing data in structured numpy arrays """


def process_data(data, n_workers, func, **kwargs):
    """
    Process a structured numpy array in parallel for a given function and keyword arguments

    Parameters
    ----------
    data : numpy structured array
        The data to process.
    n_workers : int
        The number of workers to use for parallel processing.
    func : function
        The function to apply to each block of data within parallel.
    **kwargs : dictionary
        Extra arguments to pass to the function.

    Returns
    -------
    res : numpy structured array
        The processed data concatenated from each function result
    """
    if n_workers < 1:
        raise ValueError(f"n_workers must be greater than 0, {n_workers} was provided.")

    if len(data) == 0:
        return data

    # Divide our data into blocks to be processed by each worker
    block_size = max(1, int(len(data) / n_workers))
    # Create a list of tuples of the form (start, end) where start is the starting index of the block
    # and end is the last index of the block + 1.
    blocks = [(i, min(i + block_size, len(data))) for i in range(0, len(data), block_size)]

    with ProcessPoolExecutor(max_workers=n_workers) as executor:
        # Create a future applying the function to each block of data
        futures = [executor.submit(func, data[start:end], **kwargs) for start, end in blocks]
        # Concatenate all processed blocks together as our final result
        return np.concatenate([future.result() for future in futures])


<<<<<<< HEAD
def process_data_by_id(data, n_workers, func, **kwargs):
    """
    Process a structured numpy array in parallel for a given function and
    keyword arguments. Instead of distributing the data across all available workers
    it is expected that the data will contain a `ObjID` column. The data will be
    split by the unique values in the `ObjID` column and each block of data will
    be processed in parallel.

    Parameters
    ----------
    data : numpy structured array
        The data to process. Expected to contain a column named `ObjID`.
    n_workers : int
        The number of workers to use for parallel processing.
    func : function
        The function to apply to each block of data within parallel.
    **kwargs : dictionary
        Extra arguments to pass to the function.

    Returns
    -------
    res : numpy structured array
        The processed data concatenated from each function result
    """
    if n_workers < 1:
        raise ValueError(f"n_workers must be greater than 0, {n_workers} was provided.")

    #! Perhaps this should be None, or raise and exception that is caught by the
    #! caller. If we return `data`, the columns won't match the columns of the
    #! processed data.
    if len(data) == 0:
        return data

    with ProcessPoolExecutor(max_workers=n_workers) as executor:
        # Create a future applying the function to each block of data for a given object id
        futures = [
            executor.submit(func, data[data["ObjID"] == id], **kwargs) for id in np.unique(data["ObjID"])
        ]
        # Concatenate all processed blocks together as our final result
        return np.concatenate([future.result() for future in futures])
=======
class LayupObservatory(SorchaObservatory):
    """
    A wrapper around Sorcha's Observatory class to provide additional functionality for Layup.
    """

    def __init__(self):
        # Get Layup configs
        config = LayupConfigs()

        # A simple class to mimic the arguments processed by Sorcha's observatory class
        class FakeSorchaArgs:
            def __init__(self):
                # Sorcha allows this argument to be None, so simply use that here
                self.ar_data_file_path = None

        # Furnish spiceypy kernels used for calculating barycentric positions
        furnish_spiceypy(FakeSorchaArgs(), config.auxiliary)
        super().__init__(FakeSorchaArgs(), config.auxiliary)

        # A cache of barycentric positions for observatories of the form {obscode: {et: (x, y, z)}}
        self.cached_obs = {}

    def obscodes_to_barycentric(self, data, fail_on_missing=False):
        """
        Takes a structured array of observations and returns the barycentric positions and velocites
        of the observatories.

        This assumes that data must have a column 'et' representing the ephemeris time of each
        observation in TDB.

        Parameters
        ----------
        data : numpy structured array
            The data to process.
        fail_on_missing : bool, optional
            If True, raise an error if we can't compute the barycentric position of an observatory.
            If False, return NaNs for the barycentric position of the observatory.

        Returns
        -------
        res : numpy structured array
            Representing the barycentric positions and velocities of the observatories in the data (x,y,z,vx,vy,vz).
        """
        if "stn" not in data.dtype.names:
            raise ValueError("The data must have a 'stn' field.")

        res = []
        for row in data:
            obscode = row["stn"]
            coords = self.ObservatoryXYZ[obscode]
            if coords is None or None in coords or np.isnan(coords).any():
                # The observatory does not have a fixed position, so don't try to calculate barycentric coordinates
                # TODO most of the the time this is a moving observatory, and we should handle that case
                if fail_on_missing:
                    raise ValueError(f"Observatory {obscode} does not have a known fixed position.")
                bary_obs_pos, bary_obs_vel = [np.nan] * 3, [np.nan] * 3
            else:
                # Since the observatory has a known position, we can calculate the barycentric coordinates
                # at the observed epoch
                et = row["et"]
                if obscode not in self.cached_obs:
                    self.cached_obs[obscode] = {}
                try:
                    # Calculate the barycentric position and velocity of the observatory or fetch
                    # it from the cache if it has already been calculated
                    bary_obs_pos, bary_obs_vel = self.cached_obs[obscode].setdefault(
                        et, barycentricObservatoryRates(et, obscode, self)
                    )
                except Exception as e:
                    if fail_on_missing:
                        raise ValueError(
                            f"Error calculating barycentric coordinates for {obscode} at et: {et} from obstime: {row['obstime']} {e} "
                        )
                    bary_obs_pos, bary_obs_vel = [np.nan] * 3, [np.nan] * 3
            # Create a structured array for our barycentric coordinates with appropriate dtypes.
            x, y, z = bary_obs_pos[0], bary_obs_pos[1], bary_obs_pos[2]
            vx, vy, vz = bary_obs_vel[0], bary_obs_vel[1], bary_obs_vel[2]
            output_dtype = [
                ("x", "<f8"),
                ("y", "<f8"),
                ("z", "<f8"),
                ("vx", "<f8"),
                ("vy", "<f8"),
                ("vz", "<f8"),
            ]
            res.append(np.array((x, y, z, vx, vy, vz), dtype=output_dtype))

        # Combine all of our resutls into a single structured array
        return np.squeeze(np.array(res)) if len(res) > 1 else res[0]
>>>>>>> a5ab45c1
<|MERGE_RESOLUTION|>--- conflicted
+++ resolved
@@ -49,7 +49,6 @@
         return np.concatenate([future.result() for future in futures])
 
 
-<<<<<<< HEAD
 def process_data_by_id(data, n_workers, func, **kwargs):
     """
     Process a structured numpy array in parallel for a given function and
@@ -90,7 +89,8 @@
         ]
         # Concatenate all processed blocks together as our final result
         return np.concatenate([future.result() for future in futures])
-=======
+
+
 class LayupObservatory(SorchaObservatory):
     """
     A wrapper around Sorcha's Observatory class to provide additional functionality for Layup.
@@ -179,5 +179,4 @@
             res.append(np.array((x, y, z, vx, vy, vz), dtype=output_dtype))
 
         # Combine all of our resutls into a single structured array
-        return np.squeeze(np.array(res)) if len(res) > 1 else res[0]
->>>>>>> a5ab45c1
+        return np.squeeze(np.array(res)) if len(res) > 1 else res[0]